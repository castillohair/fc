"""
`FlowCal`'s Microsoft Excel User Interface.

This module contains functions to read, gate, and transform data from a set
of FCS files, according to an input Microsoft Excel file. This file should
contain the following tables:
    - "Instruments" table (TODO: describe fields of the table)
    - "Beads" table (TODO: describe fields of the table)
    - "Samples" table (TODO: describe fields of the table)

"""

import collections
import os
import os.path
import platform
import re
import subprocess
import time
from Tkinter import Tk
from tkFileDialog import askopenfilename

from matplotlib import pyplot as plt
import numpy as np
import pandas as pd

import FlowCal.io
import FlowCal.plot
import FlowCal.gate
import FlowCal.transform
import FlowCal.stats
import FlowCal.mef

# Regular expressions for headers that specify some fluorescence channel
re_mef_values = re.compile(r'^\s*(\S*)\s*MEF\s*Values\s*$')
re_units = re.compile(r'^\s*(\S*)\s*Units\s*$')

class ExcelUIException(Exception):
    """
    FlowCal Excel UI Error.

    """
    pass

def read_table(filename, sheetname, index_col=None):
    """
    Return the contents of an Excel table as a pandas DataFrame.

    Parameters
    ----------
    filename : str
        Name of the Excel file to read.
    sheetname : str or int
        Name or index of the sheet inside the Excel file to read.
    index_col : str, optional
        Column name or index to be used as row labels of the DataFrame. If
        None, default index will be used.

    Returns
    -------
    table : DataFrame
        A DataFrame containing the data in the specified Excel table. If
        `index_col` is not None, rows in which their `index_col` field
        is empty will not be present in `table`.

    Raises
    ------
    ValueError
        If `index_col` is specified and two rows contain the same
        `index_col` field.

    """
    # Catch sheetname as list or None
    if sheetname is None or hasattr(sheetname, '__iter__'):
        raise TypeError("sheetname should specify a single sheet")

    # Load excel table using pandas
    table = pd.read_excel(filename,
                          sheetname=sheetname,
                          index_col=index_col)
    # Eliminate rows whose index are null
    if index_col is not None:
        table = table[pd.notnull(table.index)]
    # Check for duplicated rows
    if table.index.has_duplicates:
        raise ValueError("sheet {} on file {} contains duplicated values "
                         "for column {}".format(sheetname, filename, index_col))

    return table

def write_workbook(filename, table_list):
    """
    Write an Excel workbook from a list of tables.

    Parameters
    ----------
    filename : str
        Name of the Excel file to write.
    table_list : list of ``(str, DataFrame)`` tuples
        Tables to be saved as individual sheets in the Excel table. Each
        tuple contains two values: the name of the sheet to be saved as a
        string, and the contents of the table as a DataFrame.

    """
    # Modify default header format
    # Pandas' default header format is bold text with thin borders. Here we
    # use bold text only, without borders.
    old_header_style = pd.core.format.header_style
    pd.core.format.header_style = {"font": {"bold": True}}

    # Generate output writer object
    writer = pd.ExcelWriter(filename, engine='xlsxwriter')

    # Write tables
    for sheet_name, df in table_list:
        # Convert index names to regular columns
        df = df.reset_index()
        # Write to an Excel sheet
        df.to_excel(writer, sheet_name=sheet_name, index=False)
        # Set column width
        writer.sheets[sheet_name].set_column(0, len(df.columns) - 1, width=15)

    # Write excel file
    writer.save()

    # Restore previous header format
    pd.core.format.header_style = old_header_style

def process_beads_table(beads_table,
                        instruments_table,
                        base_dir="",
                        verbose=False,
                        plot=False,
                        plot_dir="",
                        full_output=False):
    """
    Load and process FCS files corresponding to beads.

    This function processes the entries in `beads_table`. For each row, the
    function does the following:
        - Load the FCS file specified in the field "File Path".
        - Transform the forward scatter/side scatter channels if needed.
        - Remove the 250 first and 100 last events.
        - Remove saturated events in the forward scatter and side scatter
          channels.
        - Apply density gating on the forward scatter/side scatter
          channels.
        - Generate a standard curve transformation function, for each
          fluorescence channel in which the associated MEF values are
          specified.
        - Generate forward/side scatter density plots and fluorescence
          histograms, and plots of the clustering and fitting steps of
          standard curve generation, if `plot` = True.
    
    Names of forward/side scatter and fluorescence channels are taken from
    `instruments_table`.

    Parameters
    ----------
    beads_table : DataFrame
        Table specifying beads samples to be processed. For more
        information about the fields required in this table, please consult
        the module's documentation.
    instruments_table : DataFrame
        Table specifying instruments. For more information about the fields
        required in this table, please consult the module's documentation.
    base_dir : str, optional
        Directory from where all the other paths are specified.
    verbose: bool, optional
        Whether to print information messages during the execution of this
        function.
    plot : bool, optional
        Whether to generate and save density/histogram plots of each
        sample, and each beads sample.
    plot_dir : str, optional
        Directory relative to `base_dir` into which plots are saved. If
        `plot` is False, this parameter is ignored.
    full_output : bool, optional
        Flag indicating whether to include an additional output, containing
        intermediate results from the generation of the MEF transformation
        functions.

    Returns
    -------
    beads_samples : list of FCSData objects
        A list of processed, gated, and transformed samples, as specified
        in `beads_table`, in the order of ``beads_table.index``.
    mef_transform_fxns : OrderedDict
        A dictionary of MEF transformation functions, indexed by
        ``beads_table.index``.
    mef_outputs : list
        A list with intermediate results of the generation of the MEF
        transformation functions, indexed by ``beads_table.index``. Only
        included if `full_output` is True.

    """
    # Initialize output variables
    beads_samples = []
    mef_transform_fxns = collections.OrderedDict()
    mef_outputs = []

    # Return empty structures if beads table is empty
    if beads_table.empty:
        if full_output:
            return beads_samples, mef_transform_fxns, mef_outputs
        else:
            return beads_samples, mef_transform_fxns

    if verbose:
        msg = "Processing Beads table ({} entries)".format(len(beads_table))
        print("")
        print(msg)
        print("="*len(msg))

    # Check that plotting directory exist, create otherwise
    if plot and not os.path.exists(os.path.join(base_dir, plot_dir)):
        os.makedirs(os.path.join(base_dir, plot_dir))

    # Extract header and channel names for which MEF values are specified.
    headers = list(beads_table.columns)
    mef_headers_all = [h for h in headers if re_mef_values.match(h)]
    mef_channels_all = [re_mef_values.search(h).group(1)
                        for h in mef_headers_all]

    # Iterate through table
    # We will look for a ExcelUIException on each iteration. If an exception
    # is caught, it will be stored in beads_samples.
    for beads_id, beads_row in beads_table.iterrows():
        try:
            ###
            # Instrument Data
            ###
            # Get the appropriate row in the instrument table
            instruments_row = instruments_table.loc[beads_row['Instrument ID']]
            # Scatter channels: Foward Scatter, Side Scatter
            sc_channels = [instruments_row['Forward Scatter Channel'],
                           instruments_row['Side Scatter Channel'],
                           ]
            # Fluorescence channels is a comma-separated list
            fl_channels = instruments_row['Fluorescence Channels'].split(',')
            fl_channels = [s.strip() for s in fl_channels]

            ###
            # Beads Data
            ###
            if verbose:
                print("\nBeads ID {}...".format(beads_id))
                print("Loading file \"{}\"...".format(beads_row['File Path']))

            # Attempt to open file
            filename = os.path.join(base_dir, beads_row['File Path'])
            try:
                beads_sample = FlowCal.io.FCSData(filename)
            except IOError:
                raise ExcelUIException("file \"{}\" not found".format(
                    beads_row['File Path']))
            # Check that the number of events is greater than 400
            if beads_sample.shape[0] < 400:
                raise ExcelUIException("number of events is lower than 400")

            ###
            # Transform
            ###
            if verbose:
                print("Performing data transformation...")
            # Transform FSC/SSC to linear scale
            beads_sample = FlowCal.transform.to_rfi(beads_sample, sc_channels)

            # Parse clustering channels data
            cluster_channels = beads_row['Clustering Channels'].split(',')
            cluster_channels = [cc.strip() for cc in cluster_channels]

            ###
            # Gate
            ###
            if verbose:
                print("Performing gating...")
            # Remove first and last events. Transients in fluidics can make the
            # first few and last events slightly different from the rest.
            beads_sample_gated = FlowCal.gate.start_end(beads_sample,
                                                        num_start=250,
                                                        num_end=100)
            # Remove saturating events in forward/side scatter. The value of a
            # saturating event is taken automatically from
            # `beads_sample_gated.domain`.
            beads_sample_gated = FlowCal.gate.high_low(beads_sample_gated,
                                                       channels=sc_channels)
            # Density gating
            beads_sample_gated, __, gate_contour = FlowCal.gate.density2d(
                data=beads_sample_gated,
                channels=sc_channels,
                gate_fraction=beads_row['Gate Fraction'],
                full_output=True)

            # Plot forward/side scatter density plot and fluorescence histograms
            if plot:
                if verbose:
                    print("Plotting density plot and histogram...")
                # Define density plot parameters
                density_params = {}
                density_params['mode'] = 'scatter'
                density_params['xlog'] = bool(
                    beads_sample_gated.amplification_type(sc_channels[0])[0])
                density_params['ylog'] = bool(
                    beads_sample_gated.amplification_type(sc_channels[1])[0])
                density_params["title"] = "{} ({:.1f}% retained)".format(
                    beads_id,
                    beads_sample_gated.shape[0] * 100. / beads_sample.shape[0])
                # Plot
                figname = os.path.join(base_dir,
                                       plot_dir,
                                       "density_hist_{}.png".format(beads_id))
                plt.figure(figsize = (6,4))
                FlowCal.plot.density_and_hist(
                    beads_sample,
                    beads_sample_gated,
                    density_channels=sc_channels,
                    hist_channels=cluster_channels,
                    gate_contour=gate_contour,
                    density_params=density_params,
                    hist_params={'div': 4},
                    savefig=figname)

            ###
            # Process MEF values
            ###
            # For each fluorescence channel, check whether a list of known MEF
            # values of the bead subpopulations is provided in `beads_row`. This
            # involves checking that a column named "[channel] MEF Values"
            # exists and is not empty. If so, store the name of the channel in
            # `mef_channels`, and the specified MEF values in `mef_values`.
            ###
            mef_values = []
            mef_channels = []
            for fl_channel in fl_channels:
                if fl_channel in mef_channels_all:
                    # Get header from channel name
                    mef_header = \
                        mef_headers_all[mef_channels_all.index(fl_channel)]
                    # Extract text. If empty, ignore.
                    mef_str = beads_row[mef_header]
                    if pd.isnull(mef_str):
                        continue
                    # Save channel name
                    mef_channels.append(fl_channel)
                    # Parse list of values
                    mef = mef_str.split(',')
                    mef = [int(e) if e.strip().isdigit() else np.nan
                           for e in mef]
                    mef_values.append(mef)
            mef_values = np.array(mef_values)

            # Obtain standard curve transformation
            if mef_channels:
                if verbose:
                    if len(mef_channels) == 1:
                        print("Calculating standard curve for channel {}..." \
                            .format(mef_channels[0]))
                    else:
                        print("Calculating standard curve for channels {}..." \
                            .format(", ".join(mef_channels)))

                mef_output = FlowCal.mef.get_transform_fxn(
                    beads_sample_gated,
                    mef_values,
                    mef_channels=mef_channels,
                    clustering_channels=cluster_channels,
                    verbose=False,
                    plot=plot,
                    plot_filename=beads_id,
                    plot_dir=os.path.join(base_dir, plot_dir),
                    full_output=full_output)

                if full_output:
                    mef_transform_fxn = mef_output.transform_fxn
                else:
                    mef_transform_fxn = mef_output

            else:
                mef_transform_fxn = None
                mef_output = None

        except ExcelUIException as e:
            # Print Exception message
            if verbose:
                print("ERROR: {}".format(str(e)))
            # Append exception to beads_samples array, and None to everything
            # else
            beads_samples.append(e)
            mef_transform_fxns[beads_id] = None
            if full_output:
                mef_outputs.append(None)

        else:
            # If no errors were found, store results
            beads_samples.append(beads_sample_gated)
            mef_transform_fxns[beads_id] = mef_transform_fxn
            if full_output:
                mef_outputs.append(mef_output)


    if full_output:
        return beads_samples, mef_transform_fxns, mef_outputs
    else:
        return beads_samples, mef_transform_fxns

def process_samples_table(samples_table,
                          instruments_table,
                          mef_transform_fxns=None,
                          beads_table=None,
                          base_dir="",
                          verbose=False,
                          plot=False,
                          plot_dir=""):
    """
    Load and process FCS files corresponding to samples.

    The function processes each entry in `samples_table`, and does the
    following:
        - Load the FCS file specified in the field "File Path".
        - Transform the forward scatter/side scatter channels if needed.
        - Remove the 250 first and 100 last events.
        - Remove saturated events in the forward scatter and side scatter
          channels.
        - Apply density gating on the forward scatter/side scatter
          channels.
        - Transform the fluorescence channels to the units specified in the
          column "<Channel name> Units".
        - Plot combined forward/side scatter density plots and fluorescence
          historgrams, if `plot` = True.
    
    Names of forward/side scatter and fluorescence channels are taken from
    `instruments_table`.

    Parameters
    ----------
    samples_table : DataFrame
        Table specifying samples to be processed. For more information
        about the fields required in this table, please consult the
        module's documentation.
    instruments_table : DataFrame
        Table specifying instruments. For more information about the fields
        required in this table, please consult the module's documentation.
    mef_transform_fxns : dict or OrderedDict, optional
        Dictionary containing MEF transformation functions. If any entry
        in `samples_table` requires transformation to MEF, a key: value
        pair must exist in mef_transform_fxns, with the key being equal to
        the contents of field "Beads ID".
    beads_table : DataFrame, optional
        Table specifying beads samples used to generate
        `mef_transform_fxns`. This is used to check if a beads sample was
        taken at the same acquisition settings as a sample to be
        transformed to MEF. For any beads sample and channel for which a
        MEF transformation function has been generated, the following
        fields should be populated: ``<channel> Amp. Type`` and
        ``<channel> Detector Volt``. If `beads_table` is not specified, no
        checking will be performed.
    base_dir : str, optional
        Directory from where all the other paths are specified.
    verbose: bool, optional
        Whether to print information messages during the execution of this
        function.
    plot : bool, optional
        Whether to generate and save density/histogram plots of each
        sample, and each beads sample.
    plot_dir : str, optional
        Directory relative to `base_dir` into which plots are saved. If
        `plot` is False, this parameter is ignored.

    Returns
    -------
    samples : list of FCSData objects
        A list of processed, gated, and transformed samples, as specified
        in `samples_table`, in the order of ``samples_table.index``.

    """
    # Initialize output variable
    samples = []

    # Return empty list if samples table is empty
    if samples_table.empty:
        return samples

    if verbose:
        msg = "Processing Samples table ({} entries)".format(len(samples_table))
        print("")
        print(msg)
        print("="*len(msg))

    # Check that plotting directory exist, create otherwise
    if plot and not os.path.exists(os.path.join(base_dir, plot_dir)):
        os.makedirs(os.path.join(base_dir, plot_dir))

    # Extract header and channel names for which units are specified.
    headers = list(samples_table.columns)
    report_headers_all = [h for h in headers if re_units.match(h)]
    report_channels_all = [re_units.search(h).group(1)
                           for h in report_headers_all]

    # Iterate through table
    # We will look for a ExcelUIException on each iteration. If an exception
    # is caught, it will be stored in beads_samples.
    for sample_id, sample_row in samples_table.iterrows():
        try:
            ###
            # Instrument Data
            ###
            # Get the appropriate row in the instrument table
            instruments_row = instruments_table.loc[sample_row['Instrument ID']]
            # Scatter channels: Foward Scatter, Side Scatter
            sc_channels = [instruments_row['Forward Scatter Channel'],
                           instruments_row['Side Scatter Channel'],
                           ]
            # Fluorescence channels is a comma-separated list
            fl_channels = instruments_row['Fluorescence Channels'].split(',')
            fl_channels = [s.strip() for s in fl_channels]

            ###
            # Sample Data
            ###
            if verbose:
                print("\nSample ID {}...".format(sample_id))
                print("Loading file \"{}\"...".format(sample_row['File Path']))

            # Attempt to open file
            filename = os.path.join(base_dir, sample_row['File Path'])
            try:
                sample = FlowCal.io.FCSData(filename)
            except IOError:
                raise ExcelUIException("file \"{}\" not found".format(
                    sample_row['File Path']))
            # Check that the number of events is greater than 400
            if sample.shape[0] < 400:
                raise ExcelUIException("number of events is lower than 400")

            ###
            # Transform
            ###
            if verbose:
                print("Performing data transformation...")
            # Transform FSC/SSC to linear scale
            sample = FlowCal.transform.to_rfi(sample, sc_channels)

            # Parse fluorescence channels in which to transform
            report_channels = []
            report_units = []
            for fl_channel in fl_channels:
                if fl_channel in report_channels_all:
                    # Get header from channel name
                    report_header = report_headers_all[
                        report_channels_all.index(fl_channel)]
                    # Extract text. If empty, ignore.
                    units_str = sample_row[report_header]
                    if pd.isnull(units_str):
                        continue
                    # Decide what transformation to perform
                    units = units_str.strip()
                    if units.lower() == 'channel':
                        units_label = "Channel Number"

                    elif units.lower() == 'rfi':
                        units_label = "Relative Fluorescence Intensity, RFI"
                        sample = FlowCal.transform.to_rfi(sample, fl_channel)
                    elif units.lower() == 'a.u.' or units.lower() == 'au':
                        units_label = "Arbitrary Units, a.u."
                        sample = FlowCal.transform.to_rfi(sample, fl_channel)

                    elif units.lower() == 'mef':
                        units_label = "Molecules of Equivalent Fluorophore, MEF"
                        # Check if transformation function is available
                        if mef_transform_fxns[sample_row['Beads ID']] is None:
                            raise ExcelUIException("MEF transformation "
                                "function not available")

                        # If beads_table is available, check if the same
                        # settings have been used to acquire the corresponding
                        # beads sample
                        if beads_table is not None:
                            beads_row = beads_table.loc[sample_row['Beads ID']]
                            # Instrument
                            beads_iid = beads_row['Instrument ID']
                            if beads_iid != sample_row['Instrument ID']:
                                raise ExcelUIException("Instruments for "
                                    "acquisition of beads and samples are not "
                                    "the same (beads {}'s instrument: {}, "
                                    "sample's instrument: {})".format(
                                        sample_row['Beads ID'],
                                        beads_iid,
                                        sample_row['Instrument ID']))
                            # Amplification type
                            beads_at = beads_row['{} Amp. Type'. \
                                format(fl_channel)]
                            if sample.amplification_type(fl_channel)[0]:
                                sample_at = "Log"
                            else:
                                sample_at = "Linear"
                            if beads_at != sample_at:
                                raise ExcelUIException("Amplification type for "
                                    "acquisition of beads and samples in "
                                    "channel {} are not the same (beads {}'s "
                                    "amplification: {}, sample's "
                                    "amplification: {})".format(
                                        fl_channel,
                                        sample_row['Beads ID'],
                                        beads_at,
                                        sample_at))
                            # Detector voltage
                            beads_dv = beads_row['{} Detector Volt.'. \
                                format(fl_channel)]
                            if beads_dv != sample.detector_voltage(fl_channel):
                                raise ExcelUIException("Detector voltage for "
                                    "acquisition of beads and samples in "
                                    "channel {} are not the same (beads {}'s "
                                    "detector voltage: {}, sample's "
                                    "detector voltage: {})".format(
                                        fl_channel,
                                        sample_row['Beads ID'],
                                        beads_dv,
                                        sample.detector_voltage(fl_channel)))

                        # Attempt to transform
                        # Transformation function raises a ValueError if a
                        # standard curve does not exist for a channel
                        try:
                            sample = mef_transform_fxns[sample_row['Beads ID']](
                                sample,
                                fl_channel)
                        except ValueError:
                            raise ExcelUIException("no standard curve for "
                                "channel {}".format(fl_channel))
                    else:
                        raise ExcelUIException("units \"{}\" not recognized". \
                            format(units, sample_id))

                    # Register that reporting in this channel must be done
                    report_channels.append(fl_channel)
                    report_units.append(units_label)

            ###
            # Gate
            ###
            if verbose:
                print("Performing gating...")
            # Remove first and last events. Transients in fluidics can make the
            # first few and last events slightly different from the rest.
            sample_gated = FlowCal.gate.start_end(sample,
                                                  num_start=250,
                                                  num_end=100)
            # Remove saturating events in forward/side scatter, and fluorescent
            # channels to report. The value of a saturating event is taken
            # automatically from `sample_gated.domain`.
            sample_gated = FlowCal.gate.high_low(sample_gated,
                                                 sc_channels + report_channels)
            # Density gating
            sample_gated, __, gate_contour = FlowCal.gate.density2d(
                data=sample_gated,
                channels=sc_channels,
                gate_fraction=sample_row['Gate Fraction'],
                full_output=True)

            # Plot forward/side scatter density plot and fluorescence histograms
            if plot:
                if verbose:
                    print("Plotting density plot and histogram...")
                # Define density plot parameters
                density_params = {}
                density_params['mode'] = 'scatter'
                density_params['xlog'] = bool(
                    sample_gated.amplification_type(sc_channels[0])[0])
                density_params['ylog'] = bool(
                    sample_gated.amplification_type(sc_channels[1])[0])
                density_params["title"] = "{} ({:.1f}% retained)".format(
                    sample_id,
                    sample_gated.shape[0] * 100. / sample.shape[0])
                # Define histogram plot parameters
                hist_params = []
                for rc, ru in zip(report_channels, report_units):
                    param = {}
                    param['div'] = 4
                    param['xlabel'] = '{} ({})'.format(rc, ru)
                    param['log'] = (ru != 'Channel Number') and \
                        bool(sample_gated.amplification_type(rc)[0])
                    hist_params.append(param)
                    
                # Plot
                figname = os.path.join(base_dir,
                                       plot_dir,
                                       "{}.png".format(sample_id))
                FlowCal.plot.density_and_hist(
                    sample,
                    sample_gated,
                    gate_contour=gate_contour,
                    density_channels=sc_channels,
                    density_params=density_params,
                    hist_channels=report_channels,
                    hist_params=hist_params,
                    savefig=figname)

        except ExcelUIException as e:
            # Print Exception message
            if verbose:
                print("ERROR: {}".format(str(e)))
            # Append exception to samples array
            samples.append(e)

        else:
            # If no errors were found, store results
            samples.append(sample_gated)

    return samples

def add_beads_stats(beads_table, beads_samples, mef_outputs=None):
    """
    Add stats fields to beads table.

<<<<<<< HEAD
    The following numbers are added to each row:

        - Number of Events
        - Acquisition Time (s)

    The following stats are added for each row, for each channel in which
    MEF values have been specified:

=======
    The following information is added to each row:
        - Notes (warnings, errors) resulting from the analysis
        - Number of Events
        - Acquisition Time (s)

    The following information is added for each row, for each channel in
    which MEF values have been specified:
>>>>>>> 8be68396
        - Detector voltage (gain)
        - Amplification type
        - Bead model fitted parameters

    Parameters
    ----------
    beads_table : DataFrame
        Table specifying bead samples to analyze. For more information
        about the fields required in this table, please consult the
        module's documentation.
    beads_samples : list
        FCSData objects from which to calculate statistics.
        ``beads_samples[i]`` should correspond to
        ``beads_table.values()[i]``.
    mef_outputs : list, optional
        A list with the intermediate results of the generation of the MEF
        transformation functions, as given by ``mef.get_transform_fxn()``.
        This is used to populate the field ``<channel> Bead Model Params``.
        If specified, ``mef_outputs[i]`` should correspond to
        ``beads_table.values()[i]``.

    """
    # Add per-row info
    notes = []
    n_events = []
    acq_time = []
    for beads_sample in beads_samples:
        # Check if sample is an exception, otherwise assume it's an FCSData
        if isinstance(beads_sample, ExcelUIException):
            # Print error message
            notes.append("ERROR: {}".format(str(beads_sample)))
            n_events.append(np.nan)
            acq_time.append(np.nan)
        else:
            notes.append('')
            n_events.append(beads_sample.shape[0])
            acq_time.append(beads_sample.acquisition_time)

    beads_table['Analysis Notes'] = notes
    beads_table['Number of Events'] = n_events
    beads_table['Acquisition Time (s)'] = acq_time

    # List of channels that require stats columns
    headers = list(beads_table.columns)
    stats_headers = [h for h in headers if re_mef_values.match(h)]
    stats_channels = [re_mef_values.search(h).group(1) for h in stats_headers]

    # Iterate through channels
    for header, channel in zip(stats_headers, stats_channels):
        # Add empty columns to table
        beads_table[channel + ' Detector Volt.'] = np.nan
        beads_table[channel + ' Amp. Type'] = ""
        if mef_outputs:
            beads_table[channel + ' Beads Model'] = ""
            beads_table[channel + ' Beads Params. Names'] = ""
            beads_table[channel + ' Beads Params. Values'] = ""

        # Iterate
        for i, row_id in enumerate(beads_table.index):
            # If error, skip
            if isinstance(beads_samples[i], ExcelUIException):
                continue
            # If MEF values are specified, calculate stats. If not, leave empty.
            if pd.notnull(beads_table[header][row_id]):

                # Detector voltage
                beads_table.set_value(
                    row_id,
                    channel + ' Detector Volt.',
                    beads_samples[i].detector_voltage(channel))

                # Amplification type
                if beads_samples[i].amplification_type(channel)[0]:
                    amplification_type = "Log"
                else:
                    amplification_type = "Linear"
                beads_table.set_value(row_id,
                                      channel + ' Amp. Type',
                                      amplification_type)

                # Bead model and parameters
                # Only populate if mef_outputs has been provided
                if mef_outputs:
                    # Try to find the current channel among the mef'd channels.
                    # If successful, extract bead fitted parameters.
                    try:
                        mef_channel_index = mef_outputs[i]. \
                            mef_channels.index(channel)
                    except ValueError:
                        pass
                    else:
                        # Bead model
                        beads_model_str = mef_outputs[i]. \
                            fitting['beads_model_str'][mef_channel_index]
                        beads_table.set_value(row_id,
                                              channel + ' Beads Model',
                                              beads_model_str)
                        # Bead parameter names
                        params_names = mef_outputs[i]. \
                            fitting['beads_params_names'][mef_channel_index]
                        params_names_str = ", ".join([str(p)
                                                      for p in params_names])
                        beads_table.set_value(row_id,
                                              channel + ' Beads Params. Names',
                                              params_names_str)
                        # Bead parameter values
                        params = mef_outputs[i]. \
                            fitting['beads_params'][mef_channel_index]
                        params_str = ", ".join([str(p) for p in params])
                        beads_table.set_value(row_id,
                                              channel + ' Beads Params. Values',
                                              params_str)


def add_samples_stats(samples_table, samples):
    """
    Add stats fields to samples table.

<<<<<<< HEAD
    The following numbers are added to each row:

        - Number of Events
        - Acquisition Time (s)
    
    The following stats are added for each row, for each channel in which
    fluorescence units have been specified:

        - Gain
=======
    The following information is added to each row:
        - Notes (warnings, errors) resulting from the analysis
        - Number of Events
        - Acquisition Time (s)
    
    The following information is added for each row, for each channel in
    which fluorescence units have been specified:
        - Detector voltage (gain)
        - Amplification type
>>>>>>> 8be68396
        - Mean
        - Geometric Mean
        - Media
        - Mode
        - Standard Deviation
        - Coefficient of Variation (CV)
        - Inter-Quartile Range
        - Robust Coefficient of Variation (RCV)

    Parameters
    ----------
    samples_table : DataFrame
        Table specifying samples to analyze. For more information about the
        fields required in this table, please consult the module's
        documentation.
    samples : list
        FCSData objects from which to calculate statistics. ``samples[i]``
        should correspond to ``samples_table.values()[i]``

    """
    # Add per-row info
    notes = []
    n_events = []
    acq_time = []
    for sample in samples:
        # Check if sample is an exception, otherwise assume it's an FCSData
        if isinstance(sample, ExcelUIException):
            # Print error message
            notes.append("ERROR: {}".format(str(sample)))
            n_events.append(np.nan)
            acq_time.append(np.nan)
        else:
            notes.append('')
            n_events.append(sample.shape[0])
            acq_time.append(sample.acquisition_time)

    samples_table['Analysis Notes'] = notes
    samples_table['Number of Events'] = n_events
    samples_table['Acquisition Time (s)'] = acq_time

    # List of channels that require stats columns
    headers = list(samples_table.columns)
    stats_headers = [h for h in headers if re_units.match(h)]
    stats_channels = [re_units.search(h).group(1) for h in stats_headers]

    # Iterate through channels
    for header, channel in zip(stats_headers, stats_channels):
        # Add empty columns to table
        samples_table[channel + ' Detector Volt.'] = np.nan
        samples_table[channel + ' Amp. Type'] = ""
        samples_table[channel + ' Mean'] = np.nan
        samples_table[channel + ' Geom. Mean'] = np.nan
        samples_table[channel + ' Median'] = np.nan
        samples_table[channel + ' Mode'] = np.nan
        samples_table[channel + ' Std'] = np.nan
        samples_table[channel + ' CV'] = np.nan
        samples_table[channel + ' Geom. Std'] = np.nan
        samples_table[channel + ' Geom. CV'] = np.nan
        samples_table[channel + ' IQR'] = np.nan
        samples_table[channel + ' RCV'] = np.nan
        for row_id, sample in zip(samples_table.index, samples):
            # If error, skip
            if isinstance(sample, ExcelUIException):
                continue
            # If units are specified, calculate stats. If not, leave empty.
            if pd.notnull(samples_table[header][row_id]):
                # Acquisition settings
                # Detector voltage
                samples_table.set_value(row_id,
                                        channel + ' Detector Volt.',
                                        sample.detector_voltage(channel))
                # Amplification type
                if sample.amplification_type(channel)[0]:
                    amplification_type = "Log"
                else:
                    amplification_type = "Linear"
                samples_table.set_value(row_id,
                                        channel + ' Amp. Type',
                                        amplification_type)

                # Statistics from event list
                samples_table.set_value(row_id,
                                        channel + ' Mean',
                                        FlowCal.stats.mean(sample, channel))
                samples_table.set_value(row_id,
                                        channel + ' Geom. Mean',
                                        FlowCal.stats.gmean(sample, channel))
                samples_table.set_value(row_id,
                                        channel + ' Median',
                                        FlowCal.stats.median(sample, channel))
                samples_table.set_value(row_id,
                                        channel + ' Mode',
                                        FlowCal.stats.mode(sample, channel))
                samples_table.set_value(row_id,
                                        channel + ' Std',
                                        FlowCal.stats.std(sample, channel))
                samples_table.set_value(row_id,
                                        channel + ' CV',
                                        FlowCal.stats.cv(sample, channel))
                samples_table.set_value(row_id,
                                        channel + ' Geom. Std',
                                        FlowCal.stats.gstd(sample, channel))
                samples_table.set_value(row_id,
                                        channel + ' Geom. CV',
                                        FlowCal.stats.gcv(sample, channel))
                samples_table.set_value(row_id,
                                        channel + ' IQR',
                                        FlowCal.stats.iqr(sample, channel))
                samples_table.set_value(row_id,
                                        channel + ' RCV',
                                        FlowCal.stats.rcv(sample, channel))

def generate_histograms_table(samples_table, samples):
    """
    Generate a table of histograms as a DataFrame.

    Parameters
    ----------
    samples_table : DataFrame
        Table specifying samples to analyze. For more information about the
        fields required in this table, please consult the module's
        documentation.
    samples : list
        FCSData objects from which to calculate histograms. ``samples[i]``
        should correspond to ``samples_table.iloc[i]``
    
    Returns
    -------
    hist_table : DataFrame
        A multi-indexed DataFrame. Rows cotain the histogram bins and
        counts for every sample and channel specified in samples_table.
        `hist_table` is indexed by the sample's ID, the channel name,
        and whether the row corresponds to bins or counts.

    """
    # Extract channels that require stats histograms
    headers = list(samples_table.columns)
    hist_headers = [h for h in headers if re_units.match(h)]
    hist_channels = [re_units.search(h).group(1) for h in hist_headers]

    # The number of columns in the DataFrame has to be set to the maximum
    # number of bins of any of the histograms about to be generated.
    # The following iterates through these histograms and finds the
    # largest.
    n_columns = 0
    for sample_id, sample in zip(samples_table.index, samples):
        if isinstance(sample, ExcelUIException):
            continue
        for header, channel in zip(hist_headers, hist_channels):
            if pd.notnull(samples_table[header][sample_id]):
                bins = sample.domain(channel)
                if n_columns < len(bins):
                    n_columns = len(bins)

    # Declare multi-indexed DataFrame
    index = pd.MultiIndex.from_arrays([[],[],[]],
                                      names = ['Sample ID', 'Channel', ''])
    columns = ['Bin {}'.format(i + 1) for i in range(n_columns)]
    hist_table = pd.DataFrame([], index=index, columns=columns)

    # Generate histograms
    for sample_id, sample in zip(samples_table.index, samples):
        if isinstance(sample, ExcelUIException):
            continue
        for header, channel in zip(hist_headers, hist_channels):
            if pd.notnull(samples_table[header][sample_id]):
                # Get units in which bins are being reported
                unit = samples_table[header][sample_id]
                # Store bins
                bins = sample.domain(channel)
                hist_table.loc[(sample_id,
                                channel,
                                'Bin Values ({})'.format(unit)),
                               columns[0:len(bins)]] = bins
                # Calculate and store histogram counts
                bin_edges = sample.hist_bin_edges(channel)
                hist, __ = np.histogram(sample[:,channel], bins=bin_edges)
                hist_table.loc[(sample_id, channel, 'Counts'),
                               columns[0:len(bins)]] = hist

    return hist_table

def generate_about_table(extra_info={}):
    """
    Make a table with information about FlowCal and the current analysis.

    Parameters
    ----------
    extra_info : dict, optional
        Additional keyword:value pairs to include in the table.

    Returns
    -------
    about_table : DataFrame
        Table with information about FlowCal and the current analysis, as
        keyword:value pairs. The following keywords are included: FlowCal
        version, and date and time of analysis. Keywords and values from
        `extra_info` are also included.

    """
    # Make keyword and value arrays
    keywords = []
    values = []
    # FlowCal version
    keywords.append('FlowCal version')
    values.append(FlowCal.__version__)
    # Analysis date and time
    keywords.append('Date of analysis')
    values.append(time.strftime("%Y/%m/%d"))
    keywords.append('Time of analysis')
    values.append(time.strftime("%I:%M:%S%p"))
    # Add additional keyword:value pairs
    for k, v in extra_info.items():
        keywords.append(k)
        values.append(v)

    # Make table as data frame
    about_table = pd.DataFrame(values, index=keywords)

    # Set column names
    about_table.columns = ['Value']
    about_table.index.name = 'Keyword'

    return about_table

def show_open_file_dialog(filetypes):
    """
    Show an open file dialog and return the path of the file selected.

    Parameters
    ----------
    filetypes : list of tuples
        Types of file to show on the dialog. Each tuple on the list must
        have two elements associated with a filetype: the first element is
        a description, and the second is the associated extension.

    Returns
    -------
    filename : str
        The path of the filename selected, or an empty string if no file
        was chosen.

    """
    # The following line is used to Tk's main window is not shown
    Tk().withdraw()

    # OSX ONLY: Call bash script to prevent file select window from sticking
    # after use.
    if platform.system() == 'Darwin':
        subprocess.call("defaults write org.python.python " +
                "ApplePersistenceIgnoreState YES", shell=True)
        filename = askopenfilename(filetypes=filetypes)
        subprocess.call("defaults write org.python.python " +
                "ApplePersistenceIgnoreState NO", shell=True)
    else:
        filename = askopenfilename(filetypes=filetypes)

    return filename

def run(input_path=None, output_path=None, verbose=True, plot=True):
    """
    Run the MS Excel User Interface.

    This function shows a dialog to open an input Excel workbook, loads FCS
    files and processes them as specified in the spreadsheet, and
    generates plots and an output workbook with statistics for each sample.

    Parameters
    ----------
    input_path : str
        Path to the Excel file to use as input. If None, show a dialog to
        select an input file.
    output_path : str
        Path to which to save the output Excel file. If None, use
        "`input_path`_output".
    verbose : bool, optional
        Whether to print information messages during the execution of this
        function.
    plot : bool, optional
        Whether to generate and save density/histogram plots of each
        sample, and each beads sample.

    """

    # If input file has not been specified, show open file dialog
    if input_path is None:
        input_path = show_open_file_dialog(filetypes=[('Excel files',
                                                       '*.xlsx')])
        if not input_path:
            if verbose:
                print("No input file selected.")
            return
    # Extract directory, filename, and filename with no extension from path
    input_dir, input_filename = os.path.split(input_path)
    input_filename_no_ext, __ = os.path.splitext(input_filename)

    # Read relevant tables from workbook
    if verbose:
        print("Reading {}...".format(input_filename))
    instruments_table = read_table(input_path,
                                   sheetname='Instruments',
                                   index_col='ID')
    beads_table = read_table(input_path,
                             sheetname='Beads',
                             index_col='ID')
    samples_table = read_table(input_path,
                               sheetname='Samples',
                               index_col='ID')

    # Process beads samples
    beads_samples, mef_transform_fxns, mef_outputs = process_beads_table(
        beads_table,
        instruments_table,
        base_dir=input_dir,
        verbose=verbose,
        plot=plot,
        plot_dir='plot_beads',
        full_output=True)

    # Add stats to beads table
    if verbose:
        print("")
        print("Calculating statistics for beads...")
    add_beads_stats(beads_table, beads_samples, mef_outputs)

    # Process samples
    samples = process_samples_table(
        samples_table,
        instruments_table,
        mef_transform_fxns=mef_transform_fxns,
        beads_table=beads_table,
        base_dir=input_dir,
        verbose=verbose,
        plot=plot,
        plot_dir='plot_samples')

    # Add stats to samples table
    if verbose:
        print("")
        print("Calculating statistics for all samples...")
    add_samples_stats(samples_table, samples)

    # Generate histograms
    if verbose:
        print("Generating histograms table...")
    histograms_table = generate_histograms_table(samples_table, samples)

    # Generate about table
    about_table = generate_about_table({'Input file path': input_path})

    # Generate list of tables to save
    table_list = []
    table_list.append(('Instruments', instruments_table))
    table_list.append(('Beads', beads_table))
    table_list.append(('Samples', samples_table))
    table_list.append(('Histograms', histograms_table))
    table_list.append(('About Analysis', about_table))

    # Write output excel file
    if verbose:
        print("Saving output Excel file...")
    if output_path is None:
        output_filename = "{}_output.xlsx".format(input_filename_no_ext)
        output_path = os.path.join(input_dir, output_filename)
    write_workbook(output_path, table_list)

    if verbose:
        print("\nDone.")

if __name__ == '__main__':
    # Read command line arguments
    import argparse
    parser = argparse.ArgumentParser(
        description="process flow cytometry files with FlowCal's Excel UI.")
    parser.add_argument(
        "-i",
        "--inputpath",
        type=str,
        nargs='?',
        help="input Excel file name. If not specified, show open file window")
    parser.add_argument(
        "-o",
        "--outputpath",
        type=str,
        nargs='?',
        help="output Excel file name. If not specified, use [INPUTPATH]_output")
    parser.add_argument(
        "-v",
        "--verbose",
        action="store_true",
        help="print information about individual processing steps")
    parser.add_argument(
        "-p",
        "--plot",
        action="store_true",
        help="generate and save density plots/histograms of beads and samples")
    args = parser.parse_args()

    # Run Excel UI
    run(input_path=args.inputpath,
        output_path=args.outputpath,
        verbose=args.verbose,
        plot=args.plot)<|MERGE_RESOLUTION|>--- conflicted
+++ resolved
@@ -713,24 +713,15 @@
     """
     Add stats fields to beads table.
 
-<<<<<<< HEAD
-    The following numbers are added to each row:
-
-        - Number of Events
-        - Acquisition Time (s)
-
-    The following stats are added for each row, for each channel in which
-    MEF values have been specified:
-
-=======
     The following information is added to each row:
+
         - Notes (warnings, errors) resulting from the analysis
         - Number of Events
         - Acquisition Time (s)
 
     The following information is added for each row, for each channel in
     which MEF values have been specified:
->>>>>>> 8be68396
+
         - Detector voltage (gain)
         - Amplification type
         - Bead model fitted parameters
@@ -849,27 +840,17 @@
     """
     Add stats fields to samples table.
 
-<<<<<<< HEAD
-    The following numbers are added to each row:
-
-        - Number of Events
-        - Acquisition Time (s)
-    
-    The following stats are added for each row, for each channel in which
-    fluorescence units have been specified:
-
-        - Gain
-=======
     The following information is added to each row:
+
         - Notes (warnings, errors) resulting from the analysis
         - Number of Events
         - Acquisition Time (s)
     
     The following information is added for each row, for each channel in
     which fluorescence units have been specified:
+
         - Detector voltage (gain)
         - Amplification type
->>>>>>> 8be68396
         - Mean
         - Geometric Mean
         - Media
